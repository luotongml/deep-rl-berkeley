import gym
import logz
import numpy as np
import scipy.signal
import tensorflow as tf
import tensorflow.contrib.layers as layers

def normc_initializer(std=1.0):
    """
    Initialize array with normalized columns
    """
    def _initializer(shape, dtype=None, partition_info=None): #pylint: disable=W0613
        out = np.random.randn(*shape).astype(np.float32)
        out *= std / np.sqrt(np.square(out).sum(axis=0, keepdims=True))
        return tf.constant(out)
    return _initializer


def dense(x, size, name, weight_init=None):
    """
    Dense (fully connected) layer
    """
    w = tf.get_variable(name + "/w", [x.get_shape()[1], size], initializer=weight_init)
    b = tf.get_variable(name + "/b", [size], initializer=tf.zeros_initializer())
    return tf.matmul(x, w) + b

def fancy_slice_2d(X, inds0, inds1):
    """
    Like numpy's X[inds0, inds1]
    """
    inds0 = tf.cast(inds0, tf.int64)
    inds1 = tf.cast(inds1, tf.int64)
    shape = tf.cast(tf.shape(X), tf.int64)
    ncols = shape[1]
    Xflat = tf.reshape(X, [-1])
    return tf.gather(Xflat, inds0 * ncols + inds1)

def discount(x, gamma):
    """
    Compute discounted sum of future values
    out[i] = in[i] + gamma * in[i+1] + gamma^2 * in[i+2] + ...
    """
    return scipy.signal.lfilter([1],[1,-gamma],x[::-1], axis=0)[::-1]

def explained_variance_1d(ypred,y):
    """
    Var[ypred - y] / var[y]. 
    https://www.quora.com/What-is-the-meaning-proportion-of-variance-explained-in-linear-regression
    """
    assert y.ndim == 1 and ypred.ndim == 1    
    vary = np.var(y)
    return np.nan if vary==0 else 1 - np.var(y-ypred)/vary

def categorical_sample_logits(logits):
    """
    Samples (symbolically) from categorical distribution, where logits is a NxK
    matrix specifying N categorical distributions with K categories

    specifically, exp(logits) / sum( exp(logits), axis=1 ) is the 
    probabilities of the different classes

    Cleverly uses gumbell trick, based on
    https://github.com/tensorflow/tensorflow/issues/456
    """
    U = tf.random_uniform(tf.shape(logits))
    return tf.argmax(logits - tf.log(-tf.log(U)), dimension=1)

def pathlength(path):
    return len(path["reward"])

class LinearValueFunction(object):
    coef = None
    def fit(self, X, y):
        Xp = self.preproc(X)
        A = Xp.T.dot(Xp)
        nfeats = Xp.shape[1]
        A[np.arange(nfeats), np.arange(nfeats)] += 1e-3 # a little ridge regression
        b = Xp.T.dot(y)
        self.coef = np.linalg.solve(A, b)

    def predict(self, X):
        if self.coef is None:
            return np.zeros(X.shape[0])
        else:
            return self.preproc(X).dot(self.coef)

    def preproc(self, X):
        return np.concatenate([np.ones([X.shape[0], 1]), X, np.square(X)/2.0], axis=1)


class NnValueFunction(object):
<<<<<<< HEAD
    # YOUR CODE HERE
    def __init__(self, ob_dim):
        # Define the model

        self.input_placeholder = tf.placeholder(shape=[None, ob_dim], name='vf_ob', dtype='??? Duno lol. Check in the below env')

        h1 = lrelu(dense(X, 32, 'value_h1', weight_init=normc_initializer(1.0)))
        h2 = lrelu(dense(h1, 32, 'value_h2', weight_init=normc_initializer(1.0)))
        self.y_pred = dense(h2, 1, 'nn_value_output', weight_init=normc_initializer(1.0))

        pass

    def fit(self, X, y, sess):
        pass

    def predict(self, X):

        pass

=======
    """
    Inspired by Daniel Seita's implementation
    https://github.com/DanielTakeshi/rl_algorithms/blob/master/utils/value_functions.py
    """

    def __init__(self, session, ob_dim, n_epochs=20):
        self.obs = tf.placeholder(shape=[None, 2 * ob_dim], name='nn_val_func_ob', dtype=tf.float32)
        self.h1 = layers.fully_connected(
            self.obs,
            num_outputs=50,
            weights_initializer=layers.xavier_initializer(uniform=True),
            activation_fn=tf.nn.elu
        )
        self.h2 = layers.fully_connected(
            self.obs,
            num_outputs=50,
            weights_initializer=layers.xavier_initializer(uniform=True),
            activation_fn=tf.nn.elu
        )
        self.y_pred = layers.fully_connected(
            self.h2,
            num_outputs=1,
            weights_initializer=layers.xavier_initializer(uniform=True)
        )

        # For the loss function, which is the simple (mean) L2 error
        self.sess =    = session
        self.n_epochs  = n_epochs
        self.y_targets = tf.placeholder(shape=[None], name='nn_val_func_target', dtype=tf.float32)
        self.loss      = tf.losses.mean_squared_error(self.y_targets, self.y_pred)
        self.train_op  = tf.train.AdamOptimizer().minimize(self.loss)

    def fit(self, X, y):
        """
        Update the value function based on current batch of observations
        """
        assert X.shape[0] == y.shape[0]
        assert len(y.shape) == 1
        Xp = self.preproc(X)
        for _ in range(self.n_epochs):
            _, _ = self.sess.run(
                [self.train_op, self.loss],
                feed_dict={
                    self.obs: Xp,
                    self.y_targets: y
                }
            )

    def predict(self, X):
        """ Estimate value of given state"""
        # Should we expand state dim to from (n,) to (n, 1)?

        Xp = self.preproc(X)
        return self.sess.run(self.y_pred, feed_dict={self.obs: Xp})

    def preproc(self, X):
        """Add some nonlinearity to the inputs """
        return np.concatenate([X, np.square(X) / 2.0], axis=1)
>>>>>>> bc40819a


def lrelu(x, leak=0.2):
    f1 = 0.5 * (1 + leak)
    f2 = 0.5 * (1 - leak)
    return f1 * x + f2 * abs(x)


<<<<<<< HEAD
def cartpole_prepare_model(ob_dim, num_actions):
=======
def run_vanilla_policy_gradient_experiment(args, vf_params, env, sess, continuous_control):
    """
    General purpose method to run vanilla policy gradients.
    Works for both continuous and discrete environments.

    Roughly inspired by starter code for this homework and
    https://github.com/DanielTakeshi/rl_algorithms/blob/master/vpg/main.py

    Thanks!

    Params
    ------
    args: arguments for vanilla policy gradient.
    vf_params: dict of params for value function
    logdir: where to store outputs or None if you don't want to store anything
    env: openai gym env
    sess: TF session
    continuous_control: boolean, if true then we do gaussian continuous control
    """

    ob_dim = env.observation_space.shape[0]

    if args.vf_type == 'linear':
        value_function = LinearValueFunction(**vf_params)
    elif args.vf_type == 'nn':
        vf = NnValueFunction(session=sess, ob_dim=ob_dim)

    pass




def main_cartpole(n_iter=100, gamma=1.0, min_timesteps_per_batch=1000, stepsize=1e-2, animate=True, logdir=None):
    env = gym.make("CartPole-v0")
    ob_dim = env.observation_space.shape[0]
    num_actions = env.action_space.n
    logz.configure_output_dir(logdir)
    vf = LinearValueFunction()

    # Symbolic variables have the prefix sy_, to distinguish them from the numerical values
    # that are computed later in these function
    sy_ob_no = tf.placeholder(shape=[None, ob_dim], name="ob", dtype=tf.float32) 
>>>>>>> bc40819a
    # batch of observations
    sy_ob_no = tf.placeholder(
        shape=[None, ob_dim],
        name="ob",
        dtype=tf.float32
    )

    # batch of actions taken by the policy, used for policy gradient computation
    sy_ac_n = tf.placeholder(shape=[None], name="ac", dtype=tf.int32)

    # advantage function estimate
    sy_adv_n = tf.placeholder(shape=[None], name="adv", dtype=tf.float32)

    # hidden layer
    sy_h1 = lrelu(dense(sy_ob_no, 32, "h1", weight_init=normc_initializer(1.0)))

    # "logits", describing probability distribution of final layer
    sy_logits_na = dense(sy_h1, num_actions, "final", weight_init=normc_initializer(0.05))

    # we use a small initialization for the last layer, so the initial policy has maximal entropy
    # logits BEFORE update (just used for KL diagnostic)
    sy_oldlogits_na = tf.placeholder(shape=[None, num_actions], name='oldlogits', dtype=tf.float32)

    # logprobability of actions
    sy_logp_na = tf.nn.log_softmax(sy_logits_na)

    # sampled actions, used for defining the policy (NOT computing the policy gradient)
    sy_sampled_ac = categorical_sample_logits(sy_logits_na)[0]

    sy_n = tf.shape(sy_ob_no)[0]

    # log-prob of actions taken -- used for policy gradient calculation
    sy_logprob_n = fancy_slice_2d(sy_logp_na, tf.range(sy_n), sy_ac_n)

    # The following quantities are just used for computing KL and entropy, JUST FOR DIAGNOSTIC PURPOSES >>>>
    sy_oldlogp_na = tf.nn.log_softmax(sy_oldlogits_na)
    sy_oldp_na = tf.exp(sy_oldlogp_na)
    sy_kl = tf.reduce_sum(sy_oldp_na * (sy_oldlogp_na - sy_logp_na)) / tf.to_float(sy_n)
    sy_p_na = tf.exp(sy_logp_na)
    sy_ent = tf.reduce_sum( - sy_p_na * sy_logp_na) / tf.to_float(sy_n)
    # <<<<<<<<<<<<<

    # Loss function that we'll differentiate to get the policy gradient ("surr" is for "surrogate loss")
    sy_surr = - tf.reduce_mean(sy_adv_n * sy_logprob_n)

    # Symbolic, in case you want to change the stepsize during optimization. (We're not doing that currently)
    sy_stepsize = tf.placeholder(shape=[], dtype=tf.float32)

    update_op = tf.train.AdamOptimizer(sy_stepsize).minimize(sy_surr)

    return (
        sy_ac_n, sy_adv_n, sy_ent, sy_kl,
        sy_logits_na, sy_ob_no, sy_oldlogits_na,
        sy_sampled_ac, sy_stepsize, update_op
    )


def main_cartpole(n_iter=100, gamma=1.0, min_timesteps_per_batch=1000,
                  stepsize=1e-2, animate=True, logdir=None):

    env = gym.make("CartPole-v0")
    ob_dim = env.observation_space.shape[0]
    num_actions = env.action_space.n
    logz.configure_output_dir(logdir)

    vf = LinearValueFunction()

    # Symbolic variables have the prefix sy_, to distinguish them from the numerical values
    # that are computed later in these function
    (
        sy_ac_n, sy_adv_n, sy_ent, sy_kl,
        sy_logits_na, sy_ob_no, sy_oldlogits_na,
        sy_sampled_ac, sy_stepsize, update_op
    ) = cartpole_prepare_model(ob_dim, num_actions)


    tf_config = tf.ConfigProto(inter_op_parallelism_threads=1, intra_op_parallelism_threads=1)

    # use single thread. on such a small problem, multithreading gives you a slowdown
    # this way, we can better use multiple cores for different experiments
    sess = tf.Session(config=tf_config)

    # equivalent to `with sess:`
    sess.__enter__()
    tf.global_variables_initializer().run() #pylint: disable=E1101

    total_timesteps = 0

    for i in range(n_iter):
        print("********** Iteration {} ************".format(i))

        # Collect paths until we have enough timesteps
        timesteps_this_batch = 0
        paths = []
        while True:
            ob = env.reset()
            terminated = False
            obs, acs, rewards = [], [], []
            animate_this_episode=(len(paths)==0 and (i % 10 == 0) and animate)
            while True:
                if animate_this_episode:
                    env.render()
                obs.append(ob)
                ac = sess.run(
                    sy_sampled_ac,
                    feed_dict={
                        sy_ob_no : ob[None]
                    })
                acs.append(ac)
                ob, rew, done, _ = env.step(ac)
                rewards.append(rew)
                if done:
                    break                    
            path = {"observation" : np.array(obs), "terminated" : terminated,
                    "reward" : np.array(rewards), "action" : np.array(acs)}
            paths.append(path)
            timesteps_this_batch += pathlength(path)
            if timesteps_this_batch > min_timesteps_per_batch:
                break
        total_timesteps += timesteps_this_batch
        # Estimate advantage function
        vtargs, vpreds, advs = [], [], []
        for path in paths:
            rew_t = path["reward"]
            return_t = discount(rew_t, gamma)
            vpred_t = vf.predict(path["observation"])
            adv_t = return_t - vpred_t
            advs.append(adv_t)
            vtargs.append(return_t)
            vpreds.append(vpred_t)

        # Build arrays for policy update
        ob_no = np.concatenate([path["observation"] for path in paths])
        ac_n = np.concatenate([path["action"] for path in paths])
        adv_n = np.concatenate(advs)
        standardized_adv_n = (adv_n - adv_n.mean()) / (adv_n.std() + 1e-8)
        vtarg_n = np.concatenate(vtargs)
        vpred_n = np.concatenate(vpreds)
        vf.fit(ob_no, vtarg_n)

        # Policy update
        _, oldlogits_na = sess.run(
            [update_op, sy_logits_na],
            feed_dict={
                sy_ob_no:ob_no,
                sy_ac_n:ac_n,
                sy_adv_n:standardized_adv_n,
                sy_stepsize:stepsize
            }
        )

        kl, ent = sess.run(
            [sy_kl, sy_ent],
            feed_dict={
                sy_ob_no:ob_no,
                sy_oldlogits_na:oldlogits_na
            }
        )

        # Log diagnostics
        logz.log_tabular("EpRewMean", np.mean([path["reward"].sum() for path in paths]))
        logz.log_tabular("EpLenMean", np.mean([pathlength(path) for path in paths]))
        logz.log_tabular("KLOldNew", kl)
        logz.log_tabular("Entropy", ent)
        logz.log_tabular("EVBefore", explained_variance_1d(vpred_n, vtarg_n))
        logz.log_tabular("EVAfter", explained_variance_1d(vf.predict(ob_no), vtarg_n))
        logz.log_tabular("TimestepsSoFar", total_timesteps)
        # If you're overfitting, EVAfter will be way larger than EVBefore.
        # Note that we fit value function AFTER using it to compute the advantage function to avoid introducing bias
        logz.dump_tabular()

def main_pendulum(logdir, seed, n_iter, gamma, min_timesteps_per_batch, initial_stepsize, desired_kl, vf_type, vf_params, animate=False):
    tf.set_random_seed(seed)
    np.random.seed(seed)
    env = gym.make("Pendulum-v0")
    ob_dim = env.observation_space.shape[0]
    ac_dim = env.action_space.shape[0]
    logz.configure_output_dir(logdir)
    if vf_type == 'linear':
        vf = LinearValueFunction(**vf_params)
    elif vf_type == 'nn':
        vf = NnValueFunction(ob_dim=ob_dim, **vf_params)


    YOUR_CODE_HERE

    # Loss function that we'll differentiate to get the policy gradient ("surr" is for "surrogate loss")
    sy_surr = - tf.reduce_mean(sy_adv_n * sy_logprob_n)

    # Symbolic, in case you want to change the stepsize during optimization. (We're not doing that currently)
    sy_stepsize = tf.placeholder(shape=[], dtype=tf.float32)
    update_op = tf.train.AdamOptimizer(sy_stepsize).minimize(sy_surr)

    sess = tf.Session()
    sess.__enter__() # equivalent to `with sess:`
    tf.global_variables_initializer().run() #pylint: disable=E1101

    total_timesteps = 0
    stepsize = initial_stepsize

    for i in range(n_iter):
        print("********** Iteration %i ************"%i)

        YOUR_CODE_HERE

        if kl > desired_kl * 2: 
            stepsize /= 1.5
            print('stepsize -> %s'%stepsize)
        elif kl < desired_kl / 2: 
            stepsize *= 1.5
            print('stepsize -> %s'%stepsize)
        else:
            print('stepsize OK')


        # Log diagnostics
        logz.log_tabular("EpRewMean", np.mean([path["reward"].sum() for path in paths]))
        logz.log_tabular("EpLenMean", np.mean([pathlength(path) for path in paths]))
        logz.log_tabular("KLOldNew", kl)
        logz.log_tabular("Entropy", ent)
        logz.log_tabular("EVBefore", explained_variance_1d(vpred_n, vtarg_n))
        logz.log_tabular("EVAfter", explained_variance_1d(vf.predict(ob_no), vtarg_n))
        logz.log_tabular("TimestepsSoFar", total_timesteps)
        # If you're overfitting, EVAfter will be way larger than EVBefore.
        # Note that we fit value function AFTER using it to compute the advantage function to avoid introducing bias
        logz.dump_tabular()


def main_pendulum1(d):
    return main_pendulum(**d)

if __name__ == "__main__":
    if 1:
        main_cartpole(logdir=None) # when you want to start collecting results, set the logdir
    if 0:
        general_params = dict(gamma=0.97, animate=False, min_timesteps_per_batch=2500, n_iter=300, initial_stepsize=1e-3)
        params = [
            dict(logdir='/tmp/ref/linearvf-kl2e-3-seed0', seed=0, desired_kl=2e-3, vf_type='linear', vf_params={}, **general_params),
            dict(logdir='/tmp/ref/nnvf-kl2e-3-seed0', seed=0, desired_kl=2e-3, vf_type='nn', vf_params=dict(n_epochs=10, stepsize=1e-3), **general_params),
            dict(logdir='/tmp/ref/linearvf-kl2e-3-seed1', seed=1, desired_kl=2e-3, vf_type='linear', vf_params={}, **general_params),
            dict(logdir='/tmp/ref/nnvf-kl2e-3-seed1', seed=1, desired_kl=2e-3, vf_type='nn', vf_params=dict(n_epochs=10, stepsize=1e-3), **general_params),
            dict(logdir='/tmp/ref/linearvf-kl2e-3-seed2', seed=2, desired_kl=2e-3, vf_type='linear', vf_params={}, **general_params),
            dict(logdir='/tmp/ref/nnvf-kl2e-3-seed2', seed=2, desired_kl=2e-3, vf_type='nn', vf_params=dict(n_epochs=10, stepsize=1e-3), **general_params),
        ]
        import multiprocessing
        p = multiprocessing.Pool()
        p.map(main_pendulum1, params)<|MERGE_RESOLUTION|>--- conflicted
+++ resolved
@@ -89,27 +89,6 @@
 
 
 class NnValueFunction(object):
-<<<<<<< HEAD
-    # YOUR CODE HERE
-    def __init__(self, ob_dim):
-        # Define the model
-
-        self.input_placeholder = tf.placeholder(shape=[None, ob_dim], name='vf_ob', dtype='??? Duno lol. Check in the below env')
-
-        h1 = lrelu(dense(X, 32, 'value_h1', weight_init=normc_initializer(1.0)))
-        h2 = lrelu(dense(h1, 32, 'value_h2', weight_init=normc_initializer(1.0)))
-        self.y_pred = dense(h2, 1, 'nn_value_output', weight_init=normc_initializer(1.0))
-
-        pass
-
-    def fit(self, X, y, sess):
-        pass
-
-    def predict(self, X):
-
-        pass
-
-=======
     """
     Inspired by Daniel Seita's implementation
     https://github.com/DanielTakeshi/rl_algorithms/blob/master/utils/value_functions.py
@@ -168,7 +147,6 @@
     def preproc(self, X):
         """Add some nonlinearity to the inputs """
         return np.concatenate([X, np.square(X) / 2.0], axis=1)
->>>>>>> bc40819a
 
 
 def lrelu(x, leak=0.2):
@@ -177,9 +155,6 @@
     return f1 * x + f2 * abs(x)
 
 
-<<<<<<< HEAD
-def cartpole_prepare_model(ob_dim, num_actions):
-=======
 def run_vanilla_policy_gradient_experiment(args, vf_params, env, sess, continuous_control):
     """
     General purpose method to run vanilla policy gradients.
@@ -222,7 +197,6 @@
     # Symbolic variables have the prefix sy_, to distinguish them from the numerical values
     # that are computed later in these function
     sy_ob_no = tf.placeholder(shape=[None, ob_dim], name="ob", dtype=tf.float32) 
->>>>>>> bc40819a
     # batch of observations
     sy_ob_no = tf.placeholder(
         shape=[None, ob_dim],
